use clap::{ArgMatches, Command};

use common::{config::Config, errors::MegaResult};

mod https;
mod ssh;
mod start;

pub fn cli() -> Command {
    let subcommands = vec![https::cli(), ssh::cli(), start::cli()];
    Command::new("service")
        .about("Start different kinds of server: for example https or ssh")
        .subcommands(subcommands)
}

#[tokio::main]
pub(crate) async fn exec(config: Config, args: &ArgMatches) -> MegaResult {
    let (cmd, subcommand_args) = match args.subcommand() {
        Some((cmd, args)) => (cmd, args),
        _ => {
            // No subcommand provided.
            return Ok(());
        }
    };
    match cmd {
<<<<<<< HEAD
        "https" => https::exec(config, subcommand_args).await,
        "ssh" => ssh::exec(config, subcommand_args).await,
        // "p2p" => p2p::exec(_config, subcommand_args).await,
        "start" => start::exec(config, subcommand_args).await,
=======
        "https" => https::exec(_config, subcommand_args).await,
        "ssh" => ssh::exec(_config, subcommand_args).await,
        "start" => start::exec(_config, subcommand_args).await,
>>>>>>> c073a68d
        _ => Ok(()),
    }
}

#[cfg(test)]
mod tests {}<|MERGE_RESOLUTION|>--- conflicted
+++ resolved
@@ -23,16 +23,9 @@
         }
     };
     match cmd {
-<<<<<<< HEAD
         "https" => https::exec(config, subcommand_args).await,
         "ssh" => ssh::exec(config, subcommand_args).await,
-        // "p2p" => p2p::exec(_config, subcommand_args).await,
         "start" => start::exec(config, subcommand_args).await,
-=======
-        "https" => https::exec(_config, subcommand_args).await,
-        "ssh" => ssh::exec(_config, subcommand_args).await,
-        "start" => start::exec(_config, subcommand_args).await,
->>>>>>> c073a68d
         _ => Ok(()),
     }
 }
