[workspace]
members = [
    "mono",
    "mega",
    "gateway",
    "common",
    "mercury",
    "jupiter",
    "jupiter/migration",
    "ceres",
    "libra",
    "vault",
    "aries",
    "saturn",
    "taurus",
    "atlas",
    "orion",
    "third-party",
    "orion-server",
]
default-members = ["mega", "mono", "libra", "aries"]
resolver = "1"

[workspace.dependencies]
gateway = { path = "gateway" }
common = { path = "common" }
mercury = { path = "mercury" }
jupiter = { path = "jupiter" }
ceres = { path = "ceres" }
callisto = { path = "jupiter/callisto" }
migration = { path = "jupiter/migration" }
gemini = { path = "gemini" }
vault = { path = "vault" }
saturn = { path = "saturn" }
taurus = { path = "taurus" }
mega = { path = "mega" }
mono = { path = "mono" }
libra = { path = "libra" }

anyhow = "1.0.93"
serde = "1.0.215"
serde_json = "1.0.138"
tracing = "0.1.40"
tracing-subscriber = "0.3.19"
tracing-appender = "0.2"
thiserror = "2.0.11"
rand = "0.9.0"
smallvec = "1.13.2"
tokio = "1.42"
tokio-stream = "0.1.17"
tokio-test = "0.4.4"
clap = "4.5.28"
async-trait = "0.1.86"
async-stream = "0.3.6"
bytes = "1.10.0"
memchr = "2.7.4"
chrono = "0.4.39"
sha1 = "0.10.6"
futures = "0.3.30"
futures-util = "0.3.30"
go-defer = "0.1.0"
russh = "0.51.1"
axum = "0.8.1"
axum-extra = "0.10.0"
axum-server = "0.7.1"
tower-http = "0.6.1"
tower = "0.5.2"
hex = "0.4.3"
sea-orm = "1.1.4"
flate2 = "1.0.35"
bstr = "1.11.3"
colored = "3.0.0"
idgenerator = "2.0.0"
num_cpus = "1.16.0"
config = "0.15.7"
reqwest = "0.12.12"
lazy_static = "1.5.0"
uuid = "1.13.1"
regex = "1.11.1"
ed25519-dalek = "2.1.1"
ctrlc = "3.4.4"
git2 = "0.20.0"
tempfile = "3.16.0"
home = "0.5.9"
ring = "0.17.8"
cedar-policy = "4.3.1"
secp256k1 = "0.30.0"
oauth2 = "5.0.0"
base64 = "0.22.1"
encoding_rs = "0.8.31"
<<<<<<< HEAD
aws-config= "1.6.0"
aws-sdk-s3= "1.79.0"
quinn = "0.11"
=======
aws-config = "1.6.0"
aws-sdk-s3 = "1.79.0"
>>>>>>> 6c8f955f

[profile.release]
debug = true<|MERGE_RESOLUTION|>--- conflicted
+++ resolved
@@ -88,14 +88,9 @@
 oauth2 = "5.0.0"
 base64 = "0.22.1"
 encoding_rs = "0.8.31"
-<<<<<<< HEAD
-aws-config= "1.6.0"
-aws-sdk-s3= "1.79.0"
-quinn = "0.11"
-=======
 aws-config = "1.6.0"
 aws-sdk-s3 = "1.79.0"
->>>>>>> 6c8f955f
+quinn = "0.11"
 
 [profile.release]
 debug = true