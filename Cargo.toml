--- conflicted
+++ resolved
@@ -83,8 +83,5 @@
 tempfile = "3.13.0"
 home = "0.5.9"
 ring = "0.17.8"
-<<<<<<< HEAD
 cedar-policy = "4.2.1"
-=======
-secp256k1 = "0.30.0"
->>>>>>> 53f386a3
+secp256k1 = "0.30.0"